--- conflicted
+++ resolved
@@ -200,12 +200,8 @@
 
 :line
 
-<<<<<<< HEAD
-:link(isotopes) Example for using per-atom masses with TIP4P water to
-=======
 :link(isotopes)
 Example for using per-atom masses with TIP4P water to
->>>>>>> b47e4922
 study isotope effects. When setting up simulations with the "TIP4P
 pair styles"_Howto_tip4p.html for water, you have to provide exactly
 one atom type each to identify the water oxygen and hydrogen
