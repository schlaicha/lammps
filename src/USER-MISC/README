--- conflicted
+++ resolved
@@ -30,11 +30,8 @@
 compute basal/atom, Christopher Barrett, cdb333 at cavs.msstate.edu, 3 Mar 2013
 compute cnp/atom, Paulo Branicio (USC), branicio at usc.edu, 31 May 2017
 compute entropy/atom, Pablo Piaggi (EPFL), pablo.piaggi at epfl.ch, 15 June 2018
-<<<<<<< HEAD
+compute gyration/shape, Evangelos Voyiatzis, evoyiatzis at gmail.com, 25 July 2019
 compute hma, Andrew Schultz & David Kofke (UB), ajs42 at buffalo.edu & kofke at buffalo.edu, 1 Jul 2019
-=======
-compute gyration/shape, Evangelos Voyiatzis, evoyiatzis at gmail.com, 25 July 2019
->>>>>>> 8cfdf4fa
 compute pressure/cylinder, Cody K. Addington (NCSU), , 2 Oct 2018
 compute momentum, Rupert Nash (University of Edinburgh), r.nash at epcc.ed.ac.uk, 28 June 2019
 compute stress/mop, Romain Vermorel (U Pau) & Laurent Joly (U Lyon), romain.vermorel at univ-pau.fr & ljoly.ulyon at gmail.com, 5 Sep 18
