--- conflicted
+++ resolved
@@ -58,20 +58,6 @@
 	  molecule mpiio mscg opt peri poems \
 	  python qeq replica rigid shock snap spin srd voronoi
 
-<<<<<<< HEAD
-PACKUSER = user-atc user-awpmd user-bocs user-cauchy user-cgdna user-cgsdk \
-	   user-colvars user-diffraction user-dpd user-drude user-eff \
-	   user-fep user-h5md user-intel user-lb user-manifold user-meamc \
-	   user-meso user-mgpt user-misc user-mofff user-molfile \
-	   user-netcdf user-omp user-phonon user-ptm user-qmmm user-qtb \
-	   user-quip user-reaxc user-scafacos user-smd user-smtbq \
-	   user-sph user-tally user-uef user-vtk
-
-PACKLIB = compress gpu kim kokkos latte meam message mpiio mscg poems \
-	  python reax voronoi \
-	  user-atc user-awpmd user-colvars user-h5md user-lb user-molfile \
-	  user-netcdf user-qmmm user-quip user-scafacos user-smd user-vtk
-=======
 PACKUSER = user-adios user-atc user-awpmd user-bocs user-cgdna user-cgsdk user-colvars \
 	   user-diffraction user-dpd user-drude user-eff user-fep user-h5md \
 	   user-intel user-lb user-manifold user-meamc user-meso \
@@ -85,7 +71,6 @@
 	  user-adios user-atc user-awpmd user-colvars user-h5md user-lb user-molfile \
 	  user-netcdf user-plumed user-qmmm user-quip user-scafacos \
 	  user-smd user-vtk
->>>>>>> 587fc9d9
 
 PACKSYS = compress mpiio python user-lb
 
