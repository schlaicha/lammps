/* ----------------------------------------------------------------------
   LAMMPS - Large-scale Atomic/Molecular Massively Parallel Simulator
   http://lammps.sandia.gov, Sandia National Laboratories
   Steve Plimpton, sjplimp@sandia.gov

   Copyright (2003) Sandia Corporation.  Under the terms of Contract
   DE-AC04-94AL85000 with Sandia Corporation, the U.S. Government retains
   certain rights in this software.  This software is distributed under
   the GNU General Public License.

   See the README file in the top-level LAMMPS directory.
------------------------------------------------------------------------- */

#include "group.h"
#include <mpi.h>
#include <cmath>
#include <cstring>
#include <string>
#include <utility>
#include "domain.h"
#include "atom.h"
#include "force.h"
#include "comm.h"
#include "region.h"
#include "modify.h"
#include "fix.h"
#include "compute.h"
#include "output.h"
#include "input.h"
#include "variable.h"
#include "dump.h"
#include "math_extra.h"
#include "memory.h"
#include "error.h"
#include "utils.h"
#include "fmt/format.h"

#include <map>

using namespace LAMMPS_NS;

#define MAX_GROUP 32
#define EPSILON 1.0e-6

enum{NONE,TYPE,MOLECULE,ID};
enum{LT,LE,GT,GE,EQ,NEQ,BETWEEN};

#define BIG 1.0e20

/* ----------------------------------------------------------------------
   initialize group memory
------------------------------------------------------------------------- */

Group::Group(LAMMPS *lmp) : Pointers(lmp)
{
  MPI_Comm_rank(world,&me);

  names = new char*[MAX_GROUP];
  bitmask = new int[MAX_GROUP];
  inversemask = new int[MAX_GROUP];
  dynamic = new int[MAX_GROUP];

  for (int i = 0; i < MAX_GROUP; i++) names[i] = NULL;
  for (int i = 0; i < MAX_GROUP; i++) bitmask[i] = 1 << i;
  for (int i = 0; i < MAX_GROUP; i++) inversemask[i] = bitmask[i] ^ ~0;
  for (int i = 0; i < MAX_GROUP; i++) dynamic[i] = 0;

  // create "all" group

  char *str = (char *) "all";
  int n = strlen(str) + 1;
  names[0] = new char[n];
  strcpy(names[0],str);
  ngroup = 1;
}

/* ----------------------------------------------------------------------
   free all memory
------------------------------------------------------------------------- */

Group::~Group()
{
  for (int i = 0; i < MAX_GROUP; i++) delete [] names[i];
  delete [] names;
  delete [] bitmask;
  delete [] inversemask;
  delete [] dynamic;
}

/* ----------------------------------------------------------------------
   assign atoms to a new or existing group
------------------------------------------------------------------------- */

void Group::assign(int narg, char **arg)
{
  int i;

  if (domain->box_exist == 0)
    error->all(FLERR,"Group command before simulation box is defined");
  if (narg < 2) error->all(FLERR,"Illegal group command");

  // delete the group if not being used elsewhere
  // clear mask of each atom assigned to this group

  if (strcmp(arg[1],"delete") == 0) {
    int igroup = find(arg[0]);
    if (igroup == -1) error->all(FLERR,"Could not find group delete group ID");
    if (igroup == 0) error->all(FLERR,"Cannot delete group all");
    for (i = 0; i < modify->nfix; i++)
      if (modify->fix[i]->igroup == igroup)
        error->all(FLERR,"Cannot delete group currently used by a fix");
    for (i = 0; i < modify->ncompute; i++)
      if (modify->compute[i]->igroup == igroup)
        error->all(FLERR,"Cannot delete group currently used by a compute");
    for (i = 0; i < output->ndump; i++)
      if (output->dump[i]->igroup == igroup)
        error->all(FLERR,"Cannot delete group currently used by a dump");
    if (atom->firstgroupname && strcmp(arg[0],atom->firstgroupname) == 0)
      error->all(FLERR,
                 "Cannot delete group currently used by atom_modify first");

    int *mask = atom->mask;
    int nlocal = atom->nlocal;
    int bits = inversemask[igroup];
    for (i = 0; i < nlocal; i++) mask[i] &= bits;

    if (dynamic[igroup])
      modify->delete_fix(std::string("GROUP_") + names[igroup]);

    delete [] names[igroup];
    names[igroup] = NULL;
    dynamic[igroup] = 0;
    ngroup--;

    return;
  }

  // clear the group

  if (strcmp(arg[1],"clear") == 0) {
    int igroup = find(arg[0]);
    if (igroup == -1) error->all (FLERR,"Could not find group clear group ID");
    if (igroup == 0) error->all (FLERR,"Cannot clear group all");

    int *mask = atom->mask;
    int nlocal = atom->nlocal;
    int bits = inversemask[igroup];
    for (i = 0; i < nlocal; i++) mask[i] &= bits;

    return;
  }

  // find group in existing list
  // add a new group if igroup = -1

  int igroup = find(arg[0]);

  if (igroup == -1) {
    if (ngroup == MAX_GROUP) error->all(FLERR,"Too many groups");
    igroup = find_unused();
    int n = strlen(arg[0]) + 1;
    names[igroup] = new char[n];
    strcpy(names[igroup],arg[0]);
    ngroup++;
  }

  double **x = atom->x;
  int *mask = atom->mask;
  int nlocal = atom->nlocal;
  int bit = bitmask[igroup];

  // style = region
  // add to group if atom is in region

  if (strcmp(arg[1],"region") == 0) {

    if (narg != 3) error->all(FLERR,"Illegal group command");

    int iregion = domain->find_region(arg[2]);
    if (iregion == -1) error->all(FLERR,"Group region ID does not exist");
    domain->regions[iregion]->init();
    domain->regions[iregion]->prematch();

    for (i = 0; i < nlocal; i++)
      if (domain->regions[iregion]->match(x[i][0],x[i][1],x[i][2]))
        mask[i] |= bit;

  // create an empty group

  } else if (strcmp(arg[1],"empty") == 0) {

    ; // nothing to do here

  // style = type, molecule, id
  // add to group if atom matches type/molecule/id or condition

  } else if (strcmp(arg[1],"type") == 0 || strcmp(arg[1],"molecule") == 0 ||
             strcmp(arg[1],"id") == 0) {

    if (narg < 3) error->all(FLERR,"Illegal group command");

    int category=NONE;
    if (strcmp(arg[1],"type") == 0) category = TYPE;
    else if (strcmp(arg[1],"molecule") == 0) category = MOLECULE;
    else if (strcmp(arg[1],"id") == 0) category = ID;

    if ((category == MOLECULE) && (!atom->molecular))
      error->all(FLERR,"Group command requires atom attribute molecule");

    if ((category == ID) && (!atom->tag_enable))
      error->all(FLERR,"Group command requires atom IDs");

    // args = logical condition

    if (narg > 3 &&
        (strcmp(arg[2],"<") == 0 || strcmp(arg[2],">") == 0 ||
         strcmp(arg[2],"<=") == 0 || strcmp(arg[2],">=") == 0 ||
         strcmp(arg[2],"==") == 0 || strcmp(arg[2],"!=") == 0 ||
         strcmp(arg[2],"<>") == 0)) {

      int condition = -1;
      if (strcmp(arg[2],"<") == 0) condition = LT;
      else if (strcmp(arg[2],"<=") == 0) condition = LE;
      else if (strcmp(arg[2],">") == 0) condition = GT;
      else if (strcmp(arg[2],">=") == 0) condition = GE;
      else if (strcmp(arg[2],"==") == 0) condition = EQ;
      else if (strcmp(arg[2],"!=") == 0) condition = NEQ;
      else if (strcmp(arg[2],"<>") == 0) condition = BETWEEN;
      else error->all(FLERR,"Illegal group command");

      tagint bound1,bound2;
      bound1 = force->tnumeric(FLERR,arg[3]);
      bound2 = -1;

      if (condition == BETWEEN) {
        if (narg != 5) error->all(FLERR,"Illegal group command");
        bound2 = force->tnumeric(FLERR,arg[4]);
      } else if (narg != 4) error->all(FLERR,"Illegal group command");

      int *attribute = NULL;
      tagint *tattribute = NULL;
      if (category == TYPE) attribute = atom->type;
      else if (category == MOLECULE) tattribute = atom->molecule;
      else if (category == ID) tattribute = atom->tag;

      // add to group if meets condition

      if (attribute) {
        if (condition == LT) {
          for (i = 0; i < nlocal; i++)
            if (attribute[i] < bound1) mask[i] |= bit;
        } else if (condition == LE) {
          for (i = 0; i < nlocal; i++)
            if (attribute[i] <= bound1) mask[i] |= bit;
        } else if (condition == GT) {
          for (i = 0; i < nlocal; i++)
            if (attribute[i] > bound1) mask[i] |= bit;
        } else if (condition == GE) {
          for (i = 0; i < nlocal; i++)
            if (attribute[i] >= bound1) mask[i] |= bit;
        } else if (condition == EQ) {
          for (i = 0; i < nlocal; i++)
            if (attribute[i] == bound1) mask[i] |= bit;
        } else if (condition == NEQ) {
          for (i = 0; i < nlocal; i++)
            if (attribute[i] != bound1) mask[i] |= bit;
        } else if (condition == BETWEEN) {
          for (i = 0; i < nlocal; i++)
            if (attribute[i] >= bound1 && attribute[i] <= bound2)
              mask[i] |= bit;
        }
      } else {
        if (condition == LT) {
          for (i = 0; i < nlocal; i++)
            if (tattribute[i] < bound1) mask[i] |= bit;
        } else if (condition == LE) {
          for (i = 0; i < nlocal; i++)
            if (tattribute[i] <= bound1) mask[i] |= bit;
        } else if (condition == GT) {
          for (i = 0; i < nlocal; i++)
            if (tattribute[i] > bound1) mask[i] |= bit;
        } else if (condition == GE) {
          for (i = 0; i < nlocal; i++)
            if (tattribute[i] >= bound1) mask[i] |= bit;
        } else if (condition == EQ) {
          for (i = 0; i < nlocal; i++)
            if (tattribute[i] == bound1) mask[i] |= bit;
        } else if (condition == NEQ) {
          for (i = 0; i < nlocal; i++)
            if (tattribute[i] != bound1) mask[i] |= bit;
        } else if (condition == BETWEEN) {
          for (i = 0; i < nlocal; i++)
            if (tattribute[i] >= bound1 && tattribute[i] <= bound2)
              mask[i] |= bit;
        }
      }

    // args = list of values

    } else {
      int *attribute = NULL;
      tagint *tattribute = NULL;
      if (category == TYPE) attribute = atom->type;
      else if (category == MOLECULE) tattribute = atom->molecule;
      else if (category == ID) tattribute = atom->tag;

      char *ptr;
      tagint start,stop,delta;

      for (int iarg = 2; iarg < narg; iarg++) {
        delta = 1;
        if (strchr(arg[iarg],':')) {
          ptr = strtok(arg[iarg],":");
          start = force->tnumeric(FLERR,ptr);
          ptr = strtok(NULL,":");
          stop = force->tnumeric(FLERR,ptr);
          ptr = strtok(NULL,":");
          if (ptr) delta = force->tnumeric(FLERR,ptr);
        } else {
          start = stop = force->tnumeric(FLERR,arg[iarg]);
        }
        if (delta < 1)
          error->all(FLERR,"Illegal range increment value");

        // add to group if attribute matches value or sequence

        if (attribute) {
          for (i = 0; i < nlocal; i++)
            if (attribute[i] >= start && attribute[i] <= stop &&
                (attribute[i]-start) % delta == 0) mask[i] |= bit;
        } else {
          for (i = 0; i < nlocal; i++)
            if (tattribute[i] >= start && tattribute[i] <= stop &&
                (tattribute[i]-start) % delta == 0) mask[i] |= bit;
        }
      }
    }

  // style = variable
  // add to group if atom-atyle variable is non-zero

  } else if (strcmp(arg[1],"variable") == 0) {

    int ivar = input->variable->find(arg[2]);
    if (ivar < 0) error->all(FLERR,"Variable name for group does not exist");
    if (!input->variable->atomstyle(ivar))
      error->all(FLERR,"Variable for group is invalid style");

    double *aflag;

    // aflag = evaluation of per-atom variable

    memory->create(aflag,nlocal,"group:aflag");
    input->variable->compute_atom(ivar,0,aflag,1,0);

    // add to group if per-atom variable evaluated to non-zero

    for (i = 0; i < nlocal; i++)
      if (aflag[i] != 0.0) mask[i] |= bit;

    memory->destroy(aflag);

  // style = include

  } else if (strcmp(arg[1],"include") == 0) {

    if (narg != 3) error->all(FLERR,"Illegal group command");
    if (strcmp(arg[2],"molecule") == 0) {
      if (!atom->molecular)
        error->all(FLERR,"Group command requires atom attribute molecule");

      add_molecules(igroup,bit);

    } else error->all(FLERR,"Illegal group command");

  // style = subtract

  } else if (strcmp(arg[1],"subtract") == 0) {

    if (narg < 4) error->all(FLERR,"Illegal group command");

    int length = narg-2;
    int *list = new int[length];

    int jgroup;
    for (int iarg = 2; iarg < narg; iarg++) {
      jgroup = find(arg[iarg]);
      if (jgroup == -1) error->all(FLERR,"Group ID does not exist");
      if (dynamic[jgroup])
        error->all(FLERR,"Cannot subtract groups using a dynamic group");
      list[iarg-2] = jgroup;
    }

    // add to group if in 1st group in list

    int otherbit = bitmask[list[0]];

    for (i = 0; i < nlocal; i++)
      if (mask[i] & otherbit) mask[i] |= bit;

    // remove atoms if they are in any of the other groups
    // AND with inverse mask removes the atom from group

    int inverse = inversemask[igroup];

    for (int ilist = 1; ilist < length; ilist++) {
      otherbit = bitmask[list[ilist]];
      for (i = 0; i < nlocal; i++)
        if (mask[i] & otherbit) mask[i] &= inverse;
    }

    delete [] list;

  // style = union

  } else if (strcmp(arg[1],"union") == 0) {

    if (narg < 3) error->all(FLERR,"Illegal group command");

    int length = narg-2;
    int *list = new int[length];

    int jgroup;
    for (int iarg = 2; iarg < narg; iarg++) {
      jgroup = find(arg[iarg]);
      if (jgroup == -1) error->all(FLERR,"Group ID does not exist");
      if (dynamic[jgroup])
        error->all(FLERR,"Cannot union groups using a dynamic group");
      list[iarg-2] = jgroup;
    }

    // add to group if in any other group in list

    int otherbit;

    for (int ilist = 0; ilist < length; ilist++) {
      otherbit = bitmask[list[ilist]];
      for (i = 0; i < nlocal; i++)
        if (mask[i] & otherbit) mask[i] |= bit;
    }

    delete [] list;

  // style = intersect

  } else if (strcmp(arg[1],"intersect") == 0) {

    if (narg < 4) error->all(FLERR,"Illegal group command");

    int length = narg-2;
    int *list = new int[length];

    int jgroup;
    for (int iarg = 2; iarg < narg; iarg++) {
      jgroup = find(arg[iarg]);
      if (jgroup == -1) error->all(FLERR,"Group ID does not exist");
      if (dynamic[jgroup])
        error->all(FLERR,"Cannot intersect groups using a dynamic group");
      list[iarg-2] = jgroup;
    }

    // add to group if in all groups in list

    int otherbit,ok,ilist;

    for (i = 0; i < nlocal; i++) {
      ok = 1;
      for (ilist = 0; ilist < length; ilist++) {
        otherbit = bitmask[list[ilist]];
        if ((mask[i] & otherbit) == 0) ok = 0;
      }
      if (ok) mask[i] |= bit;
    }

    delete [] list;

  // style = dynamic
  // create a new FixGroup to dynamically determine atoms in group

  } else if (strcmp(arg[1],"dynamic") == 0) {

    if (narg < 4) error->all(FLERR,"Illegal group command");
    if (strcmp(arg[0],arg[2]) == 0)
      error->all(FLERR,"Group dynamic cannot reference itself");
    if (find(arg[2]) < 0)
      error->all(FLERR,"Group dynamic parent group does not exist");
    if (igroup == 0) error->all(FLERR,"Group all cannot be made dynamic");

    // if group is already dynamic, delete existing FixGroup

    if (dynamic[igroup])
      modify->delete_fix(std::string("GROUP_") + names[igroup]);

    dynamic[igroup] = 1;

    std::string fixcmd = "GROUP_";
    fixcmd += fmt::format("{} {} GROUP",names[igroup],arg[2]);
    for (int i = 3; i < narg; i++) fixcmd += std::string(" ") + arg[i];
    modify->add_fix(fixcmd);

  // style = static
  // remove dynamic FixGroup if necessary

  } else if (strcmp(arg[1],"static") == 0) {

    if (narg != 2) error->all(FLERR,"Illegal group command");

    if (dynamic[igroup])
      modify->delete_fix(std::string("GROUP_") + names[igroup]);

    dynamic[igroup] = 0;

  // not a valid group style

  } else error->all(FLERR,"Illegal group command");

  // print stats for changed group

  int n;
  n = 0;
  for (i = 0; i < nlocal; i++) if (mask[i] & bit) n++;

  double rlocal = n;
  double all;
  MPI_Allreduce(&rlocal,&all,1,MPI_DOUBLE,MPI_SUM,world);

  if (me == 0) {
    if (dynamic[igroup])
      utils::logmesg(lmp,fmt::format("dynamic group {} defined\n",names[igroup]));
    else
      utils::logmesg(lmp,fmt::format("{:.15g} atoms in group {}\n",all,names[igroup]));
  }
}

/* ----------------------------------------------------------------------
   convenience function to allow assigning to groups from a single string
------------------------------------------------------------------------- */

<<<<<<< HEAD
void Group::assign(const std::string &fixcmd)
{
  std::vector<std::string> args = utils::split_words(fixcmd);
=======
void Group::assign(const std::string &groupcmd)
{
  std::vector<std::string> args = utils::split_words(groupcmd);
>>>>>>> d84a4770
  char **newarg = new char*[args.size()];
  int i=0;
  for (const auto &arg : args) {
    newarg[i++] = (char *)arg.c_str();
  }
  assign(args.size(),newarg);
  delete[] newarg;
}

/* ----------------------------------------------------------------------
   add flagged atoms to a new or existing group
------------------------------------------------------------------------- */

void Group::create(char *name, int *flag)
{
  int i;

  // find group in existing list
  // add a new group if igroup = -1

  int igroup = find(name);

  if (igroup == -1) {
    if (ngroup == MAX_GROUP) error->all(FLERR,"Too many groups");
    igroup = find_unused();
    int n = strlen(name) + 1;
    names[igroup] = new char[n];
    strcpy(names[igroup],name);
    ngroup++;
  }

  // add atoms to group whose flags are set

  int *mask = atom->mask;
  int nlocal = atom->nlocal;
  int bit = bitmask[igroup];

  for (i = 0; i < nlocal; i++)
    if (flag[i]) mask[i] |= bit;
}

/* ----------------------------------------------------------------------
   return group index if name matches existing group, -1 if no such group
------------------------------------------------------------------------- */

int Group::find(const char *name)
{
  for (int igroup = 0; igroup < MAX_GROUP; igroup++)
    if (names[igroup] && strcmp(name,names[igroup]) == 0) return igroup;
  return -1;
}

/* ----------------------------------------------------------------------
   find group with name or create group if it doesn't exist
   return group index
------------------------------------------------------------------------- */

int Group::find_or_create(const char *name)
{
  int igroup = find(name);
  if (igroup >= 0) return igroup;

  if (ngroup == MAX_GROUP) error->all(FLERR,"Too many groups");
  igroup = find_unused();
  int n = strlen(name) + 1;
  names[igroup] = new char[n];
  strcpy(names[igroup],name);
  ngroup++;

  return igroup;
}

/* ----------------------------------------------------------------------
   return index of first available group
   should never be called when group limit has been reached
------------------------------------------------------------------------- */

int Group::find_unused()
{
  for (int igroup = 0; igroup < MAX_GROUP; igroup++)
    if (names[igroup] == NULL) return igroup;
  return -1;
}

/* ----------------------------------------------------------------------
   add atoms to group that are in same molecules as atoms already in group
   do not include molID = 0
------------------------------------------------------------------------- */

void Group::add_molecules(int /*igroup*/, int bit)
{
  // hash = unique molecule IDs of atoms already in group

  hash = new std::map<tagint,int>();

  tagint *molecule = atom->molecule;
  int *mask = atom->mask;
  int nlocal = atom->nlocal;

  for (int i = 0; i < nlocal; i++)
    if (mask[i] & bit) {
      if (molecule[i] == 0) continue;
      if (hash->find(molecule[i]) == hash->end()) (*hash)[molecule[i]] = 1;
    }

  // list = set of unique molecule IDs for atoms to add
  // pass list to all other procs via comm->ring()

  int n = hash->size();
  tagint *list;
  memory->create(list,n,"group:list");

  n = 0;
  std::map<tagint,int>::iterator pos;
  for (pos = hash->begin(); pos != hash->end(); ++pos) list[n++] = pos->first;

  molbit = bit;
  comm->ring(n,sizeof(tagint),list,1,molring,NULL,(void *)this);

  delete hash;
  memory->destroy(list);
}

/* ----------------------------------------------------------------------
   callback from comm->ring()
   cbuf = list of N molecule IDs, put them in hash
   loop over my atoms, if matches molecule ID in hash,
     add atom to group flagged by molbit
------------------------------------------------------------------------- */

void Group::molring(int n, char *cbuf, void *ptr)
{
  Group *gptr = (Group *) ptr;
  tagint *list = (tagint *) cbuf;
  std::map<tagint,int> *hash = gptr->hash;
  int nlocal = gptr->atom->nlocal;
  tagint *molecule = gptr->atom->molecule;
  int *mask = gptr->atom->mask;
  int molbit = gptr->molbit;

  hash->clear();
  for (int i = 0; i < n; i++) (*hash)[list[i]] = 1;

  for (int i = 0; i < nlocal; i++)
    if (hash->find(molecule[i]) != hash->end()) mask[i] |= molbit;
}

/* ----------------------------------------------------------------------
   write group info to a restart file
   only called by proc 0
------------------------------------------------------------------------- */

void Group::write_restart(FILE *fp)
{
  fwrite(&ngroup,sizeof(int),1,fp);

  // use count to not change restart format with deleted groups
  // remove this on next major release

  int n;
  int count = 0;
  for (int i = 0; i < MAX_GROUP; i++) {
    if (names[i]) n = strlen(names[i]) + 1;
    else n = 0;
    fwrite(&n,sizeof(int),1,fp);
    if (n) {
      fwrite(names[i],sizeof(char),n,fp);
      count++;
    }
    if (count == ngroup) break;
  }
}

/* ----------------------------------------------------------------------
   read group info from a restart file
   proc 0 reads, bcast to all procs
------------------------------------------------------------------------- */

void Group::read_restart(FILE *fp)
{
  int i,n;

  // delete existing group names
  // atom masks will be overwritten by reading of restart file

  for (i = 0; i < MAX_GROUP; i++) delete [] names[i];

  if (me == 0) utils::sfread(FLERR,&ngroup,sizeof(int),1,fp,NULL,error);
  MPI_Bcast(&ngroup,1,MPI_INT,0,world);

  // use count to not change restart format with deleted groups
  // remove this on next major release

  int count = 0;
  for (i = 0; i < MAX_GROUP; i++) {
    if (count == ngroup) {
      names[i] = NULL;
      continue;
    }
    if (me == 0) utils::sfread(FLERR,&n,sizeof(int),1,fp,NULL,error);
    MPI_Bcast(&n,1,MPI_INT,0,world);
    if (n) {
      names[i] = new char[n];
      if (me == 0) utils::sfread(FLERR,names[i],sizeof(char),n,fp,NULL,error);
      MPI_Bcast(names[i],n,MPI_CHAR,0,world);
      count++;
    } else names[i] = NULL;
  }
}

// ----------------------------------------------------------------------
// computations on a group of atoms
// ----------------------------------------------------------------------

/* ----------------------------------------------------------------------
   count atoms in group all
------------------------------------------------------------------------- */

bigint Group::count_all()
{
  bigint nme = atom->nlocal;
  bigint nall;
  MPI_Allreduce(&nme,&nall,1,MPI_LMP_BIGINT,MPI_SUM,world);
  return nall;
}

/* ----------------------------------------------------------------------
   count atoms in group
------------------------------------------------------------------------- */

bigint Group::count(int igroup)
{
  int groupbit = bitmask[igroup];

  int *mask = atom->mask;
  int nlocal = atom->nlocal;

  int n = 0;
  for (int i = 0; i < nlocal; i++)
    if (mask[i] & groupbit) n++;

  bigint nsingle = n;
  bigint nall;
  MPI_Allreduce(&nsingle,&nall,1,MPI_LMP_BIGINT,MPI_SUM,world);
  return nall;
}

/* ----------------------------------------------------------------------
   count atoms in group and region
------------------------------------------------------------------------- */

bigint Group::count(int igroup, int iregion)
{
  int groupbit = bitmask[igroup];
  Region *region = domain->regions[iregion];
  region->prematch();

  double **x = atom->x;
  int *mask = atom->mask;
  int nlocal = atom->nlocal;

  int n = 0;
  for (int i = 0; i < nlocal; i++)
    if (mask[i] & groupbit && region->match(x[i][0],x[i][1],x[i][2])) n++;

  bigint nsingle = n;
  bigint nall;
  MPI_Allreduce(&nsingle,&nall,1,MPI_LMP_BIGINT,MPI_SUM,world);
  return nall;
}

/* ----------------------------------------------------------------------
   compute the total mass of group of atoms
   use either per-type mass or per-atom rmass
------------------------------------------------------------------------- */

double Group::mass(int igroup)
{
  int groupbit = bitmask[igroup];

  double *mass = atom->mass;
  double *rmass = atom->rmass;
  int *mask = atom->mask;
  int *type = atom->type;
  int nlocal = atom->nlocal;

  double one = 0.0;

  if (rmass) {
    for (int i = 0; i < nlocal; i++)
      if (mask[i] & groupbit) one += rmass[i];
  } else {
    for (int i = 0; i < nlocal; i++)
      if (mask[i] & groupbit) one += mass[type[i]];
  }

  double all;
  MPI_Allreduce(&one,&all,1,MPI_DOUBLE,MPI_SUM,world);
  return all;
}

/* ----------------------------------------------------------------------
   compute the total mass of group of atoms in region
   use either per-type mass or per-atom rmass
------------------------------------------------------------------------- */

double Group::mass(int igroup, int iregion)
{
  int groupbit = bitmask[igroup];
  Region *region = domain->regions[iregion];
  region->prematch();

  double **x = atom->x;
  double *mass = atom->mass;
  double *rmass = atom->rmass;
  int *mask = atom->mask;
  int *type = atom->type;
  int nlocal = atom->nlocal;

  double one = 0.0;

  if (rmass) {
    for (int i = 0; i < nlocal; i++)
      if (mask[i] & groupbit && region->match(x[i][0],x[i][1],x[i][2]))
        one += rmass[i];
  } else {
    for (int i = 0; i < nlocal; i++)
      if (mask[i] & groupbit && region->match(x[i][0],x[i][1],x[i][2]))
        one += mass[type[i]];
  }

  double all;
  MPI_Allreduce(&one,&all,1,MPI_DOUBLE,MPI_SUM,world);
  return all;
}

/* ----------------------------------------------------------------------
   compute the total charge of group of atoms
------------------------------------------------------------------------- */

double Group::charge(int igroup)
{
  int groupbit = bitmask[igroup];

  double *q = atom->q;
  int *mask = atom->mask;
  int nlocal = atom->nlocal;

  double qone = 0.0;
  for (int i = 0; i < nlocal; i++)
    if (mask[i] & groupbit) qone += q[i];

  double qall;
  MPI_Allreduce(&qone,&qall,1,MPI_DOUBLE,MPI_SUM,world);
  return qall;
}

/* ----------------------------------------------------------------------
   compute the total charge of group of atoms in region
------------------------------------------------------------------------- */

double Group::charge(int igroup, int iregion)
{
  int groupbit = bitmask[igroup];
  Region *region = domain->regions[iregion];
  region->prematch();

  double **x = atom->x;
  double *q = atom->q;
  int *mask = atom->mask;
  int nlocal = atom->nlocal;

  double qone = 0.0;
  for (int i = 0; i < nlocal; i++)
    if (mask[i] & groupbit && region->match(x[i][0],x[i][1],x[i][2]))
      qone += q[i];

  double qall;
  MPI_Allreduce(&qone,&qall,1,MPI_DOUBLE,MPI_SUM,world);
  return qall;
}

/* ----------------------------------------------------------------------
   compute the coordinate bounds of the group of atoms
   periodic images are not considered, so atoms are NOT unwrapped
------------------------------------------------------------------------- */

void Group::bounds(int igroup, double *minmax)
{
  int groupbit = bitmask[igroup];

  double extent[6];
  extent[0] = extent[2] = extent[4] = BIG;
  extent[1] = extent[3] = extent[5] = -BIG;

  double **x = atom->x;
  int *mask = atom->mask;
  int nlocal = atom->nlocal;

  for (int i = 0; i < nlocal; i++) {
    if (mask[i] & groupbit) {
      extent[0] = MIN(extent[0],x[i][0]);
      extent[1] = MAX(extent[1],x[i][0]);
      extent[2] = MIN(extent[2],x[i][1]);
      extent[3] = MAX(extent[3],x[i][1]);
      extent[4] = MIN(extent[4],x[i][2]);
      extent[5] = MAX(extent[5],x[i][2]);
    }
  }

  // compute extent across all procs
  // flip sign of MIN to do it in one Allreduce MAX
  // set box by extent in shrink-wrapped dims

  extent[0] = -extent[0];
  extent[2] = -extent[2];
  extent[4] = -extent[4];

  MPI_Allreduce(extent,minmax,6,MPI_DOUBLE,MPI_MAX,world);

  minmax[0] = -minmax[0];
  minmax[2] = -minmax[2];
  minmax[4] = -minmax[4];
}

/* ----------------------------------------------------------------------
   compute the coordinate bounds of the group of atoms in region
   periodic images are not considered, so atoms are NOT unwrapped
------------------------------------------------------------------------- */

void Group::bounds(int igroup, double *minmax, int iregion)
{
  int groupbit = bitmask[igroup];
  Region *region = domain->regions[iregion];
  region->prematch();

  double extent[6];
  extent[0] = extent[2] = extent[4] = BIG;
  extent[1] = extent[3] = extent[5] = -BIG;

  double **x = atom->x;
  int *mask = atom->mask;
  int nlocal = atom->nlocal;

  for (int i = 0; i < nlocal; i++) {
    if (mask[i] & groupbit && region->match(x[i][0],x[i][1],x[i][2])) {
      extent[0] = MIN(extent[0],x[i][0]);
      extent[1] = MAX(extent[1],x[i][0]);
      extent[2] = MIN(extent[2],x[i][1]);
      extent[3] = MAX(extent[3],x[i][1]);
      extent[4] = MIN(extent[4],x[i][2]);
      extent[5] = MAX(extent[5],x[i][2]);
    }
  }

  // compute extent across all procs
  // flip sign of MIN to do it in one Allreduce MAX
  // set box by extent in shrink-wrapped dims

  extent[0] = -extent[0];
  extent[2] = -extent[2];
  extent[4] = -extent[4];

  MPI_Allreduce(extent,minmax,6,MPI_DOUBLE,MPI_MAX,world);

  minmax[0] = -minmax[0];
  minmax[2] = -minmax[2];
  minmax[4] = -minmax[4];
}

/* ----------------------------------------------------------------------
   compute the center-of-mass coords of group of atoms
   masstotal = total mass
   return center-of-mass coords in cm[]
   must unwrap atoms to compute center-of-mass correctly
------------------------------------------------------------------------- */

void Group::xcm(int igroup, double masstotal, double *cm)
{
  int groupbit = bitmask[igroup];

  double **x = atom->x;
  int *mask = atom->mask;
  int *type = atom->type;
  imageint *image = atom->image;
  double *mass = atom->mass;
  double *rmass = atom->rmass;
  int nlocal = atom->nlocal;

  double cmone[3];
  cmone[0] = cmone[1] = cmone[2] = 0.0;

  double massone;
  double unwrap[3];

  if (rmass) {
    for (int i = 0; i < nlocal; i++)
      if (mask[i] & groupbit) {
        massone = rmass[i];
        domain->unmap(x[i],image[i],unwrap);
        cmone[0] += unwrap[0] * massone;
        cmone[1] += unwrap[1] * massone;
        cmone[2] += unwrap[2] * massone;
      }
  } else {
    for (int i = 0; i < nlocal; i++)
      if (mask[i] & groupbit) {
        massone = mass[type[i]];
        domain->unmap(x[i],image[i],unwrap);
        cmone[0] += unwrap[0] * massone;
        cmone[1] += unwrap[1] * massone;
        cmone[2] += unwrap[2] * massone;
      }
  }

  MPI_Allreduce(cmone,cm,3,MPI_DOUBLE,MPI_SUM,world);
  if (masstotal > 0.0) {
    cm[0] /= masstotal;
    cm[1] /= masstotal;
    cm[2] /= masstotal;
  }
}

/* ----------------------------------------------------------------------
   compute the center-of-mass coords of group of atoms in region
   mastotal = total mass
   return center-of-mass coords in cm[]
   must unwrap atoms to compute center-of-mass correctly
------------------------------------------------------------------------- */

void Group::xcm(int igroup, double masstotal, double *cm, int iregion)
{
  int groupbit = bitmask[igroup];
  Region *region = domain->regions[iregion];
  region->prematch();

  double **x = atom->x;
  int *mask = atom->mask;
  int *type = atom->type;
  imageint *image = atom->image;
  double *mass = atom->mass;
  double *rmass = atom->rmass;
  int nlocal = atom->nlocal;

  double cmone[3];
  cmone[0] = cmone[1] = cmone[2] = 0.0;

  double massone;
  double unwrap[3];

  if (rmass) {
    for (int i = 0; i < nlocal; i++)
      if (mask[i] & groupbit && region->match(x[i][0],x[i][1],x[i][2])) {
        massone = rmass[i];
        domain->unmap(x[i],image[i],unwrap);
        cmone[0] += unwrap[0] * massone;
        cmone[1] += unwrap[1] * massone;
        cmone[2] += unwrap[2] * massone;
      }
  } else {
    for (int i = 0; i < nlocal; i++)
      if (mask[i] & groupbit && region->match(x[i][0],x[i][1],x[i][2])) {
        massone = mass[type[i]];
        domain->unmap(x[i],image[i],unwrap);
        cmone[0] += unwrap[0] * massone;
        cmone[1] += unwrap[1] * massone;
        cmone[2] += unwrap[2] * massone;
      }
  }

  MPI_Allreduce(cmone,cm,3,MPI_DOUBLE,MPI_SUM,world);
  if (masstotal > 0.0) {
    cm[0] /= masstotal;
    cm[1] /= masstotal;
    cm[2] /= masstotal;
  }
}

/* ----------------------------------------------------------------------
   compute the center-of-mass velocity of group of atoms
   masstotal = total mass
   return center-of-mass velocity in cm[]
------------------------------------------------------------------------- */

void Group::vcm(int igroup, double masstotal, double *cm)
{
  int groupbit = bitmask[igroup];

  double **v = atom->v;
  int *mask = atom->mask;
  int *type = atom->type;
  double *mass = atom->mass;
  double *rmass = atom->rmass;
  int nlocal = atom->nlocal;

  double p[3],massone;
  p[0] = p[1] = p[2] = 0.0;

  if (rmass) {
    for (int i = 0; i < nlocal; i++)
      if (mask[i] & groupbit) {
        massone = rmass[i];
        p[0] += v[i][0]*massone;
        p[1] += v[i][1]*massone;
        p[2] += v[i][2]*massone;
      }
  } else {
    for (int i = 0; i < nlocal; i++)
      if (mask[i] & groupbit) {
        massone = mass[type[i]];
        p[0] += v[i][0]*massone;
        p[1] += v[i][1]*massone;
        p[2] += v[i][2]*massone;
      }
  }

  MPI_Allreduce(p,cm,3,MPI_DOUBLE,MPI_SUM,world);
  if (masstotal > 0.0) {
    cm[0] /= masstotal;
    cm[1] /= masstotal;
    cm[2] /= masstotal;
  }
}

/* ----------------------------------------------------------------------
   compute the center-of-mass velocity of group of atoms in region
   masstotal = total mass
   return center-of-mass velocity in cm[]
------------------------------------------------------------------------- */

void Group::vcm(int igroup, double masstotal, double *cm, int iregion)
{
  int groupbit = bitmask[igroup];
  Region *region = domain->regions[iregion];
  region->prematch();

  double **x = atom->x;
  double **v = atom->v;
  int *mask = atom->mask;
  int *type = atom->type;
  double *mass = atom->mass;
  double *rmass = atom->rmass;
  int nlocal = atom->nlocal;

  double p[3],massone;
  p[0] = p[1] = p[2] = 0.0;

  if (rmass) {
    for (int i = 0; i < nlocal; i++)
      if (mask[i] & groupbit && region->match(x[i][0],x[i][1],x[i][2])) {
        massone = rmass[i];
        p[0] += v[i][0]*massone;
        p[1] += v[i][1]*massone;
        p[2] += v[i][2]*massone;
      }
  } else {
    for (int i = 0; i < nlocal; i++)
      if (mask[i] & groupbit && region->match(x[i][0],x[i][1],x[i][2])) {
        massone = mass[type[i]];
        p[0] += v[i][0]*massone;
        p[1] += v[i][1]*massone;
        p[2] += v[i][2]*massone;
      }
  }

  MPI_Allreduce(p,cm,3,MPI_DOUBLE,MPI_SUM,world);
  if (masstotal > 0.0) {
    cm[0] /= masstotal;
    cm[1] /= masstotal;
    cm[2] /= masstotal;
  }
}

/* ----------------------------------------------------------------------
   compute the total force on group of atoms
------------------------------------------------------------------------- */

void Group::fcm(int igroup, double *cm)
{
  int groupbit = bitmask[igroup];

  double **f = atom->f;
  int *mask = atom->mask;
  int nlocal = atom->nlocal;

  double flocal[3];
  flocal[0] = flocal[1] = flocal[2] = 0.0;

  for (int i = 0; i < nlocal; i++)
    if (mask[i] & groupbit) {
      flocal[0] += f[i][0];
      flocal[1] += f[i][1];
      flocal[2] += f[i][2];
    }

  MPI_Allreduce(flocal,cm,3,MPI_DOUBLE,MPI_SUM,world);
}

/* ----------------------------------------------------------------------
   compute the total force on group of atoms in region
------------------------------------------------------------------------- */

void Group::fcm(int igroup, double *cm, int iregion)
{
  int groupbit = bitmask[igroup];
  Region *region = domain->regions[iregion];
  region->prematch();

  double **x = atom->x;
  double **f = atom->f;
  int *mask = atom->mask;
  int nlocal = atom->nlocal;

  double flocal[3];
  flocal[0] = flocal[1] = flocal[2] = 0.0;

  for (int i = 0; i < nlocal; i++)
    if (mask[i] & groupbit && region->match(x[i][0],x[i][1],x[i][2])) {
      flocal[0] += f[i][0];
      flocal[1] += f[i][1];
      flocal[2] += f[i][2];
    }

  MPI_Allreduce(flocal,cm,3,MPI_DOUBLE,MPI_SUM,world);
}

/* ----------------------------------------------------------------------
   compute the total kinetic energy of group of atoms and return it
------------------------------------------------------------------------- */

double Group::ke(int igroup)
{
  int groupbit = bitmask[igroup];

  double **v = atom->v;
  int *mask = atom->mask;
  int *type = atom->type;
  double *mass = atom->mass;
  double *rmass = atom->rmass;
  int nlocal = atom->nlocal;

  double one = 0.0;

  if (rmass) {
    for (int i = 0; i < nlocal; i++)
      if (mask[i] & groupbit)
        one += (v[i][0]*v[i][0] + v[i][1]*v[i][1] + v[i][2]*v[i][2]) *
          rmass[i];
  } else {
    for (int i = 0; i < nlocal; i++)
      if (mask[i] & groupbit)
        one += (v[i][0]*v[i][0] + v[i][1]*v[i][1] + v[i][2]*v[i][2]) *
          mass[type[i]];
  }

  double all;
  MPI_Allreduce(&one,&all,1,MPI_DOUBLE,MPI_SUM,world);
  all *= 0.5 * force->mvv2e;
  return all;
}

/* ----------------------------------------------------------------------
   compute the total kinetic energy of group of atoms in region and return it
------------------------------------------------------------------------- */

double Group::ke(int igroup, int iregion)
{
  int groupbit = bitmask[igroup];
  Region *region = domain->regions[iregion];
  region->prematch();

  double **x = atom->x;
  double **v = atom->v;
  int *mask = atom->mask;
  int *type = atom->type;
  double *mass = atom->mass;
  double *rmass = atom->rmass;
  int nlocal = atom->nlocal;

  double one = 0.0;

  if (rmass) {
    for (int i = 0; i < nlocal; i++)
      if (mask[i] & groupbit && region->match(x[i][0],x[i][1],x[i][2]))
        one += (v[i][0]*v[i][0] + v[i][1]*v[i][1] + v[i][2]*v[i][2]) *
          rmass[i];
  } else {
    for (int i = 0; i < nlocal; i++)
      if (mask[i] & groupbit && region->match(x[i][0],x[i][1],x[i][2]))
        one += (v[i][0]*v[i][0] + v[i][1]*v[i][1] + v[i][2]*v[i][2]) *
          mass[type[i]];
  }

  double all;
  MPI_Allreduce(&one,&all,1,MPI_DOUBLE,MPI_SUM,world);
  all *= 0.5 * force->mvv2e;
  return all;
}

/* ----------------------------------------------------------------------
   compute the radius-of-gyration of group of atoms
   around center-of-mass cm
   must unwrap atoms to compute Rg correctly
------------------------------------------------------------------------- */

double Group::gyration(int igroup, double masstotal, double *cm)
{
  int groupbit = bitmask[igroup];

  double **x = atom->x;
  int *mask = atom->mask;
  int *type = atom->type;
  imageint *image = atom->image;
  double *mass = atom->mass;
  double *rmass = atom->rmass;
  int nlocal = atom->nlocal;

  double dx,dy,dz,massone;
  double unwrap[3];
  double rg = 0.0;

  for (int i = 0; i < nlocal; i++)
    if (mask[i] & groupbit) {
      domain->unmap(x[i],image[i],unwrap);
      dx = unwrap[0] - cm[0];
      dy = unwrap[1] - cm[1];
      dz = unwrap[2] - cm[2];
      if (rmass) massone = rmass[i];
      else massone = mass[type[i]];
      rg += (dx*dx + dy*dy + dz*dz) * massone;
    }
  double rg_all;
  MPI_Allreduce(&rg,&rg_all,1,MPI_DOUBLE,MPI_SUM,world);

  if (masstotal > 0.0) return sqrt(rg_all/masstotal);
  return 0.0;
}

/* ----------------------------------------------------------------------
   compute the radius-of-gyration of group of atoms in region
   around center-of-mass cm
   must unwrap atoms to compute Rg correctly
------------------------------------------------------------------------- */

double Group::gyration(int igroup, double masstotal, double *cm, int iregion)
{
  int groupbit = bitmask[igroup];
  Region *region = domain->regions[iregion];
  region->prematch();

  double **x = atom->x;
  int *mask = atom->mask;
  int *type = atom->type;
  imageint *image = atom->image;
  double *mass = atom->mass;
  double *rmass = atom->rmass;
  int nlocal = atom->nlocal;

  double dx,dy,dz,massone;
  double unwrap[3];
  double rg = 0.0;

  for (int i = 0; i < nlocal; i++)
    if (mask[i] & groupbit && region->match(x[i][0],x[i][1],x[i][2])) {
      domain->unmap(x[i],image[i],unwrap);
      dx = unwrap[0] - cm[0];
      dy = unwrap[1] - cm[1];
      dz = unwrap[2] - cm[2];
      if (rmass) massone = rmass[i];
      else massone = mass[type[i]];
      rg += (dx*dx + dy*dy + dz*dz) * massone;
    }
  double rg_all;
  MPI_Allreduce(&rg,&rg_all,1,MPI_DOUBLE,MPI_SUM,world);

  if (masstotal > 0.0) return sqrt(rg_all/masstotal);
  return 0.0;
}

/* ----------------------------------------------------------------------
   compute the angular momentum L (lmom) of group
   around center-of-mass cm
   must unwrap atoms to compute L correctly
------------------------------------------------------------------------- */

void Group::angmom(int igroup, double *cm, double *lmom)
{
  int groupbit = bitmask[igroup];

  double **x = atom->x;
  double **v = atom->v;
  int *mask = atom->mask;
  int *type = atom->type;
  imageint *image = atom->image;
  double *mass = atom->mass;
  double *rmass = atom->rmass;
  int nlocal = atom->nlocal;

  double dx,dy,dz,massone;
  double unwrap[3];

  double p[3];
  p[0] = p[1] = p[2] = 0.0;

  for (int i = 0; i < nlocal; i++)
    if (mask[i] & groupbit) {
      domain->unmap(x[i],image[i],unwrap);
      dx = unwrap[0] - cm[0];
      dy = unwrap[1] - cm[1];
      dz = unwrap[2] - cm[2];
      if (rmass) massone = rmass[i];
      else massone = mass[type[i]];
      p[0] += massone * (dy*v[i][2] - dz*v[i][1]);
      p[1] += massone * (dz*v[i][0] - dx*v[i][2]);
      p[2] += massone * (dx*v[i][1] - dy*v[i][0]);
    }

  MPI_Allreduce(p,lmom,3,MPI_DOUBLE,MPI_SUM,world);
}

/* ----------------------------------------------------------------------
   compute the angular momentum L (lmom) of group of atoms in region
   around center-of-mass cm
   must unwrap atoms to compute L correctly
------------------------------------------------------------------------- */

void Group::angmom(int igroup, double *cm, double *lmom, int iregion)
{
  int groupbit = bitmask[igroup];
  Region *region = domain->regions[iregion];
  region->prematch();

  double **x = atom->x;
  double **v = atom->v;
  int *mask = atom->mask;
  int *type = atom->type;
  imageint *image = atom->image;
  double *mass = atom->mass;
  double *rmass = atom->rmass;
  int nlocal = atom->nlocal;

  double dx,dy,dz,massone;
  double unwrap[3];

  double p[3];
  p[0] = p[1] = p[2] = 0.0;

  for (int i = 0; i < nlocal; i++)
    if (mask[i] & groupbit && region->match(x[i][0],x[i][1],x[i][2])) {
      domain->unmap(x[i],image[i],unwrap);
      dx = unwrap[0] - cm[0];
      dy = unwrap[1] - cm[1];
      dz = unwrap[2] - cm[2];
      if (rmass) massone = rmass[i];
      else massone = mass[type[i]];
      p[0] += massone * (dy*v[i][2] - dz*v[i][1]);
      p[1] += massone * (dz*v[i][0] - dx*v[i][2]);
      p[2] += massone * (dx*v[i][1] - dy*v[i][0]);
    }

  MPI_Allreduce(p,lmom,3,MPI_DOUBLE,MPI_SUM,world);
}

/* ----------------------------------------------------------------------
   compute the torque T (tq) on group
   around center-of-mass cm
   must unwrap atoms to compute T correctly
------------------------------------------------------------------------- */

void Group::torque(int igroup, double *cm, double *tq)
{
  int groupbit = bitmask[igroup];

  double **x = atom->x;
  double **f = atom->f;
  int *mask = atom->mask;
  imageint *image = atom->image;
  int nlocal = atom->nlocal;

  double dx,dy,dz;
  double unwrap[3];

  double tlocal[3];
  tlocal[0] = tlocal[1] = tlocal[2] = 0.0;

  for (int i = 0; i < nlocal; i++)
    if (mask[i] & groupbit) {
      domain->unmap(x[i],image[i],unwrap);
      dx = unwrap[0] - cm[0];
      dy = unwrap[1] - cm[1];
      dz = unwrap[2] - cm[2];
      tlocal[0] += dy*f[i][2] - dz*f[i][1];
      tlocal[1] += dz*f[i][0] - dx*f[i][2];
      tlocal[2] += dx*f[i][1] - dy*f[i][0];
    }

  MPI_Allreduce(tlocal,tq,3,MPI_DOUBLE,MPI_SUM,world);
}

/* ----------------------------------------------------------------------
   compute the torque T (tq) on group of atoms in region
   around center-of-mass cm
   must unwrap atoms to compute T correctly
------------------------------------------------------------------------- */

void Group::torque(int igroup, double *cm, double *tq, int iregion)
{
  int groupbit = bitmask[igroup];
  Region *region = domain->regions[iregion];
  region->prematch();

  double **x = atom->x;
  double **f = atom->f;
  int *mask = atom->mask;
  imageint *image = atom->image;
  int nlocal = atom->nlocal;

  double dx,dy,dz;
  double unwrap[3];

  double tlocal[3];
  tlocal[0] = tlocal[1] = tlocal[2] = 0.0;

  for (int i = 0; i < nlocal; i++)
    if (mask[i] & groupbit && region->match(x[i][0],x[i][1],x[i][2])) {
      domain->unmap(x[i],image[i],unwrap);
      dx = unwrap[0] - cm[0];
      dy = unwrap[1] - cm[1];
      dz = unwrap[2] - cm[2];
      tlocal[0] += dy*f[i][2] - dz*f[i][1];
      tlocal[1] += dz*f[i][0] - dx*f[i][2];
      tlocal[2] += dx*f[i][1] - dy*f[i][0];
    }

  MPI_Allreduce(tlocal,tq,3,MPI_DOUBLE,MPI_SUM,world);
}

/* ----------------------------------------------------------------------
   compute moment of inertia tensor around center-of-mass cm of group
   must unwrap atoms to compute itensor correctly
------------------------------------------------------------------------- */

void Group::inertia(int igroup, double *cm, double itensor[3][3])
{
  int i,j;

  int groupbit = bitmask[igroup];

  double **x = atom->x;
  int *mask = atom->mask;
  int *type = atom->type;
  imageint *image = atom->image;
  double *mass = atom->mass;
  double *rmass = atom->rmass;
  int nlocal = atom->nlocal;

  double dx,dy,dz,massone;
  double unwrap[3];

  double ione[3][3];
  for (i = 0; i < 3; i++)
    for (j = 0; j < 3; j++)
      ione[i][j] = 0.0;

  for (i = 0; i < nlocal; i++)
    if (mask[i] & groupbit) {
      domain->unmap(x[i],image[i],unwrap);
      dx = unwrap[0] - cm[0];
      dy = unwrap[1] - cm[1];
      dz = unwrap[2] - cm[2];
      if (rmass) massone = rmass[i];
      else massone = mass[type[i]];
      ione[0][0] += massone * (dy*dy + dz*dz);
      ione[1][1] += massone * (dx*dx + dz*dz);
      ione[2][2] += massone * (dx*dx + dy*dy);
      ione[0][1] -= massone * dx*dy;
      ione[1][2] -= massone * dy*dz;
      ione[0][2] -= massone * dx*dz;
    }
  ione[1][0] = ione[0][1];
  ione[2][1] = ione[1][2];
  ione[2][0] = ione[0][2];

  MPI_Allreduce(&ione[0][0],&itensor[0][0],9,MPI_DOUBLE,MPI_SUM,world);
}

/* ----------------------------------------------------------------------
   compute moment of inertia tensor around cm of group of atoms in region
   must unwrap atoms to compute itensor correctly
------------------------------------------------------------------------- */

void Group::inertia(int igroup, double *cm, double itensor[3][3], int iregion)
{
  int i,j;

  int groupbit = bitmask[igroup];
  Region *region = domain->regions[iregion];
  region->prematch();

  double **x = atom->x;
  int *mask = atom->mask;
  int *type = atom->type;
  imageint *image = atom->image;
  double *mass = atom->mass;
  double *rmass = atom->rmass;
  int nlocal = atom->nlocal;

  double dx,dy,dz,massone;
  double unwrap[3];

  double ione[3][3];
  for (i = 0; i < 3; i++)
    for (j = 0; j < 3; j++)
      ione[i][j] = 0.0;

  for (i = 0; i < nlocal; i++)
    if (mask[i] & groupbit && region->match(x[i][0],x[i][1],x[i][2])) {
      domain->unmap(x[i],image[i],unwrap);
      dx = unwrap[0] - cm[0];
      dy = unwrap[1] - cm[1];
      dz = unwrap[2] - cm[2];
      if (rmass) massone = rmass[i];
      else massone = mass[type[i]];
      ione[0][0] += massone * (dy*dy + dz*dz);
      ione[1][1] += massone * (dx*dx + dz*dz);
      ione[2][2] += massone * (dx*dx + dy*dy);
      ione[0][1] -= massone * dx*dy;
      ione[1][2] -= massone * dy*dz;
      ione[0][2] -= massone * dx*dz;
    }
  ione[1][0] = ione[0][1];
  ione[2][1] = ione[1][2];
  ione[2][0] = ione[0][2];

  MPI_Allreduce(&ione[0][0],&itensor[0][0],9,MPI_DOUBLE,MPI_SUM,world);
}

/* ----------------------------------------------------------------------
   compute angular velocity omega from L and I
------------------------------------------------------------------------- */

void Group::omega(double *angmom, double inertia[3][3], double *w)
{
  double idiag[3],ex[3],ey[3],ez[3],cross[3];
  double evectors[3][3],inverse[3][3];

  // determinant = triple product of rows of inertia matrix

  double determinant = inertia[0][0]*inertia[1][1]*inertia[2][2] +
    inertia[0][1]*inertia[1][2]*inertia[2][0] +
    inertia[0][2]*inertia[1][0]*inertia[2][1] -
    inertia[0][0]*inertia[1][2]*inertia[2][1] -
    inertia[0][1]*inertia[1][0]*inertia[2][2] -
    inertia[2][0]*inertia[1][1]*inertia[0][2];

  // non-singular I matrix
  // use L = Iw, inverting I to solve for w
  // this should give exact zeroing of angular momentum by velocity command

  if (determinant > EPSILON) {

    inverse[0][0] = inertia[1][1]*inertia[2][2] - inertia[1][2]*inertia[2][1];
    inverse[0][1] = -(inertia[0][1]*inertia[2][2] -
                      inertia[0][2]*inertia[2][1]);
    inverse[0][2] = inertia[0][1]*inertia[1][2] - inertia[0][2]*inertia[1][1];

    inverse[1][0] = -(inertia[1][0]*inertia[2][2] -
                      inertia[1][2]*inertia[2][0]);
    inverse[1][1] = inertia[0][0]*inertia[2][2] - inertia[0][2]*inertia[2][0];
    inverse[1][2] = -(inertia[0][0]*inertia[1][2] -
                      inertia[0][2]*inertia[1][0]);

    inverse[2][0] = inertia[1][0]*inertia[2][1] - inertia[1][1]*inertia[2][0];
    inverse[2][1] = -(inertia[0][0]*inertia[2][1] -
                      inertia[0][1]*inertia[2][0]);
    inverse[2][2] = inertia[0][0]*inertia[1][1] - inertia[0][1]*inertia[1][0];

    for (int i = 0; i < 3; i++)
      for (int j = 0; j < 3; j++)
        inverse[i][j] /= determinant;

    w[0] = inverse[0][0]*angmom[0] + inverse[0][1]*angmom[1] +
      inverse[0][2]*angmom[2];
    w[1] = inverse[1][0]*angmom[0] + inverse[1][1]*angmom[1] +
      inverse[1][2]*angmom[2];
    w[2] = inverse[2][0]*angmom[0] + inverse[2][1]*angmom[1] +
      inverse[2][2]*angmom[2];

  // handle (nearly) singular I matrix
  // typically due to 2-atom group or linear molecule
  // use jacobi() and angmom_to_omega() to calculate valid omega
  // less exact answer than matrix inversion, due to iterative Jacobi method

  } else {
    int ierror = MathExtra::jacobi(inertia,idiag,evectors);
    if (ierror) error->all(FLERR,
                           "Insufficient Jacobi rotations for group::omega");

    ex[0] = evectors[0][0];
    ex[1] = evectors[1][0];
    ex[2] = evectors[2][0];
    ey[0] = evectors[0][1];
    ey[1] = evectors[1][1];
    ey[2] = evectors[2][1];
    ez[0] = evectors[0][2];
    ez[1] = evectors[1][2];
    ez[2] = evectors[2][2];

    // enforce 3 evectors as a right-handed coordinate system
    // flip 3rd vector if needed

    MathExtra::cross3(ex,ey,cross);
    if (MathExtra::dot3(cross,ez) < 0.0) MathExtra::negate3(ez);

    // if any principal moment < scaled EPSILON, set to 0.0

    double max;
    max = MAX(idiag[0],idiag[1]);
    max = MAX(max,idiag[2]);

    if (idiag[0] < EPSILON*max) idiag[0] = 0.0;
    if (idiag[1] < EPSILON*max) idiag[1] = 0.0;
    if (idiag[2] < EPSILON*max) idiag[2] = 0.0;

    // calculate omega using diagonalized inertia matrix

    MathExtra::angmom_to_omega(angmom,ex,ey,ez,idiag,w);
  }
}<|MERGE_RESOLUTION|>--- conflicted
+++ resolved
@@ -536,15 +536,9 @@
    convenience function to allow assigning to groups from a single string
 ------------------------------------------------------------------------- */
 
-<<<<<<< HEAD
-void Group::assign(const std::string &fixcmd)
-{
-  std::vector<std::string> args = utils::split_words(fixcmd);
-=======
 void Group::assign(const std::string &groupcmd)
 {
   std::vector<std::string> args = utils::split_words(groupcmd);
->>>>>>> d84a4770
   char **newarg = new char*[args.size()];
   int i=0;
   for (const auto &arg : args) {
